--- conflicted
+++ resolved
@@ -369,12 +369,8 @@
     //    virtual_uart_rx_test::run_virtual_uart_receive(uart_mux);
     debug!("Initialization complete. Entering main loop");
 
-<<<<<<< HEAD
-    let board_kernel = static_init!(kernel::Kernel, kernel::Kernel::new());
-
-    //rng_test::run_rng32();
-=======
->>>>>>> ecb180bb
+    rng_test::run_rng32();
+
     extern "C" {
         /// Beginning of the ROM region containing app images.
         static _sapps: u8;
