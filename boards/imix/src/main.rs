#![no_std]
#![no_main]
#![feature(const_fn,lang_items)]

extern crate capsules;
#[macro_use(static_init)]
extern crate kernel;
extern crate sam4l;

use capsules::rf233::RF233;
use capsules::timer::TimerDriver;
use capsules::virtual_alarm::{MuxAlarm, VirtualMuxAlarm};
use capsules::virtual_i2c::{I2CDevice, MuxI2C};
use capsules::virtual_spi::{VirtualSpiMasterDevice, MuxSpiMaster};
use kernel::Chip;
use kernel::hil;
use kernel::hil::Controller;
use kernel::hil::radio;
use kernel::hil::radio::Radio;
use kernel::hil::spi::SpiMaster;
use kernel::mpu::MPU;

#[macro_use]
pub mod io;

// Unit Tests for drivers.
#[allow(dead_code)]
mod i2c_dummy;
#[allow(dead_code)]
mod spi_dummy;

struct Imix {
    console: &'static capsules::console::Console<'static, sam4l::usart::USART>,
    gpio: &'static capsules::gpio::GPIO<'static, sam4l::gpio::GPIOPin>,
    timer: &'static TimerDriver<'static, VirtualMuxAlarm<'static, sam4l::ast::Ast<'static>>>,
    si7021: &'static capsules::si7021::SI7021<'static,
                                              VirtualMuxAlarm<'static, sam4l::ast::Ast<'static>>>,
    isl29035: &'static capsules::isl29035::Isl29035<'static,
                                                    VirtualMuxAlarm<'static,
                                                                    sam4l::ast::Ast<'static>>>,
    adc: &'static capsules::adc::ADC<'static, sam4l::adc::Adc>,
    led: &'static capsules::led::LED<'static, sam4l::gpio::GPIOPin>,
    button: &'static capsules::button::Button<'static, sam4l::gpio::GPIOPin>,
    spi: &'static capsules::spi::Spi<'static, VirtualSpiMasterDevice<'static, sam4l::spi::Spi>>,
    ipc: kernel::ipc::IPC,
    fxos8700_cq: &'static capsules::fxos8700_cq::Fxos8700cq<'static>,
    radio: &'static capsules::radio::RadioDriver<'static,
                                                 capsules::rf233::RF233<'static,
                                                 VirtualSpiMasterDevice<'static, sam4l::spi::Spi>>>,
}

// The RF233 radio stack requires our buffers for its SPI operations:
//
//   1. buf: a packet-sized buffer for SPI operations, which is
//      used as the read buffer when it writes a packet passed to it and the write
//      buffer when it reads a packet into a buffer passed to it.
//   2. rx_buf: buffer to receive packets into
//   3 + 4: two small buffers for performing registers
//      operations (one read, one write).

static mut RF233_BUF: [u8; radio::MAX_BUF_SIZE] = [0x00; radio::MAX_BUF_SIZE];
static mut RF233_RX_BUF: [u8; radio::MAX_BUF_SIZE] = [0x00; radio::MAX_BUF_SIZE];
static mut RF233_REG_WRITE: [u8; 2] = [0x00; 2];
static mut RF233_REG_READ: [u8; 2] = [0x00; 2];
// The RF233 system call interface ("radio") requires one buffer, which it
// copies application transmissions into or copies out to application buffers
// for reception.
static mut RADIO_BUF: [u8; radio::MAX_BUF_SIZE] = [0x00; radio::MAX_BUF_SIZE];

impl kernel::Platform for Imix {
    fn with_driver<F, R>(&self, driver_num: usize, f: F) -> R
        where F: FnOnce(Option<&kernel::Driver>) -> R
    {
        match driver_num {
            0 => f(Some(self.console)),
            1 => f(Some(self.gpio)),

            3 => f(Some(self.timer)),
            4 => f(Some(self.spi)),
            6 => f(Some(self.isl29035)),
            7 => f(Some(self.adc)),
            8 => f(Some(self.led)),
            9 => f(Some(self.button)),
            10 => f(Some(self.si7021)),
            11 => f(Some(self.fxos8700_cq)),
            154 => f(Some(self.radio)),
            0xff => f(Some(&self.ipc)),
            _ => f(None),
        }
    }
}

unsafe fn set_pin_primary_functions() {
    use sam4l::gpio::{PA, PB, PC};
    use sam4l::gpio::PeripheralFunction::{A, B, C, E};

    // Right column: Imix pin name
    // Left  column: SAM4L peripheral function
    PA[04].configure(Some(C)); // LI_INT      --  EIC EXTINT2
    PA[05].configure(Some(A)); // AD0         --  ADCIFE AD1
    PA[06].configure(Some(C)); // EXTINT1     --  EIC EXTINT1
    PA[07].configure(Some(A)); // AD1         --  ADCIFE AD2
    PA[08].configure(None); //... RF233 IRQ   --  GPIO pin
    PA[09].configure(None); //... RF233 RST   --  GPIO pin
    PA[10].configure(None); //... RF233 SLP   --  GPIO pin
    PA[13].configure(None); //... TRNG EN     --  GPIO pin
    PA[14].configure(None); //... TRNG_OUT    --  GPIO pin
    PA[17].configure(None); //... NRF INT     -- GPIO pin
    PA[18].configure(Some(A)); // NRF CLK     -- USART2_CLK
    PA[21].configure(Some(E)); // TWI2 SDA    -- TWIM2_SDA
    PA[22].configure(Some(E)); // TWI2 SCL    --  TWIM2 TWCK
    PA[25].configure(Some(A)); // USB_N       --  USB DM
    PA[26].configure(Some(A)); // USB_P       --  USB DP
    PB[00].configure(Some(A)); // TWI1_SDA    --  TWIMS1 TWD
    PB[01].configure(Some(A)); // TWI1_SCL    --  TWIMS1 TWCK
    PB[02].configure(Some(A)); // AD2         --  ADCIFE AD3
    PB[03].configure(Some(A)); // AD3         --  ADCIFE AD4
    PB[04].configure(Some(A)); // AD4         --  ADCIFE AD5
    PB[05].configure(Some(A)); // AD5         --  ADCIFE AD6
    PB[06].configure(Some(A)); // RTS3        --  USART3 RTS
    PB[07].configure(None); //... NRF RESET   --  GPIO
    PB[09].configure(Some(A)); // RX3         --  USART3 RX
    PB[10].configure(Some(A)); // TX3         --  USART3 TX
    PB[11].configure(Some(A)); // CTS0        --  USART0 CTS
    PB[12].configure(Some(A)); // RTS0        --  USART0 RTS
    PB[13].configure(Some(A)); // CLK0        --  USART0 CLK
    PB[14].configure(Some(A)); // RX0         --  USART0 RX
    PB[15].configure(Some(A)); // TX0         --  USART0 TX
    PC[00].configure(Some(A)); // CS2         --  SPI NPCS2
    PC[01].configure(Some(A)); // CS3 (RF233) -- SPI NPCS3
    PC[02].configure(Some(A)); // CS1         --  SPI NPCS1
    PC[03].configure(Some(A)); // CS0         --  SPI NPCS0
    PC[04].configure(Some(A)); // MISO        --  SPI MISO
    PC[05].configure(Some(A)); // MOSI        --  SPI MOSI
    PC[06].configure(Some(A)); // SCK         --  SPI CLK
    PC[07].configure(Some(B)); // RTS2 (BLE)  -- USART2_RTS
    PC[08].configure(Some(B)); // CTS2 (BLE)  -- USART2_CTS
    PC[09].configure(None); //... NRF GPIO    -- GPIO
    PC[10].configure(None); //... USER LED    -- GPIO
    PC[11].configure(Some(B)); // RX2 (BLE)   -- USART2_RX
    PC[12].configure(Some(B)); // TX2 (BLE)   -- USART2_TX
    PC[13].configure(None); //... ACC_INT1    -- GPIO
    PC[14].configure(None); //... ACC_INT2    -- GPIO
    PC[16].configure(None); //... SENSE_PWR   --  GPIO pin
    PC[17].configure(None); //... NRF_PWR     --  GPIO pin
    PC[18].configure(None); //... RF233_PWR   --  GPIO pin
    PC[19].configure(None); //... TRNG_PWR    -- GPIO Pin
    PC[24].configure(None); //... USER_BTN    -- GPIO Pin
    PC[25].configure(None); //... D8          -- GPIO Pin
    PC[26].configure(None); //... D7          -- GPIO Pin
    PC[27].configure(None); //... D6          -- GPIO Pin
    PC[28].configure(None); //... D5          -- GPIO Pin
    PC[29].configure(None); //... D4          -- GPIO Pin
    PC[30].configure(None); //... D3          -- GPIO Pin
    PC[31].configure(None); //... D2          -- GPIO Pin
}

#[no_mangle]
pub unsafe fn reset_handler() {
    sam4l::init();

    sam4l::pm::setup_system_clock(sam4l::pm::SystemClockSource::DfllRc32k, 48000000);

    // Source 32Khz and 1Khz clocks from RC23K (SAM4L Datasheet 11.6.8)
    sam4l::bpm::set_ck32source(sam4l::bpm::CK32Source::RC32K);

    set_pin_primary_functions();


    // # CONSOLE

    let console = static_init!(
        capsules::console::Console<sam4l::usart::USART>,
        capsules::console::Console::new(&sam4l::usart::USART3,
                     115200,
                     &mut capsules::console::WRITE_BUF,
                     kernel::Container::create()),
        224/8);
    hil::uart::UART::set_client(&sam4l::usart::USART3, console);
    console.initialize();

    // # TIMER

    let ast = &sam4l::ast::AST;

    let mux_alarm = static_init!(
        MuxAlarm<'static, sam4l::ast::Ast>,
        MuxAlarm::new(&sam4l::ast::AST),
        16);
    ast.configure(mux_alarm);

    let virtual_alarm1 = static_init!(
        VirtualMuxAlarm<'static, sam4l::ast::Ast>,
        VirtualMuxAlarm::new(mux_alarm),
        24);
    let timer = static_init!(
        TimerDriver<'static, VirtualMuxAlarm<'static, sam4l::ast::Ast>>,
        TimerDriver::new(virtual_alarm1, kernel::Container::create()),
        12);
    virtual_alarm1.set_client(timer);

    // # I2C Sensors

    let mux_i2c = static_init!(MuxI2C<'static>, MuxI2C::new(&sam4l::i2c::I2C2), 20);
    sam4l::i2c::I2C2.set_master_client(mux_i2c);

    // Configure the ISL29035, device address 0x44
    let isl29035_i2c = static_init!(I2CDevice, I2CDevice::new(mux_i2c, 0x44), 32);
    let isl29035_virtual_alarm = static_init!(
        VirtualMuxAlarm<'static, sam4l::ast::Ast>,
        VirtualMuxAlarm::new(mux_alarm),
        192/8);
    let isl29035 = static_init!(
        capsules::isl29035::Isl29035<'static, VirtualMuxAlarm<'static, sam4l::ast::Ast>>,
        capsules::isl29035::Isl29035::new(
            isl29035_i2c,
            isl29035_virtual_alarm,
            &mut capsules::isl29035::BUF),
        320/8);
    isl29035_i2c.set_client(isl29035);
    isl29035_virtual_alarm.set_client(isl29035);

    // Set up an SPI MUX, so there can be multiple clients
    let mux_spi = static_init!(
        MuxSpiMaster<'static, sam4l::spi::Spi>,
        MuxSpiMaster::new(&sam4l::spi::SPI),
        12);
    sam4l::spi::SPI.set_client(mux_spi);
    sam4l::spi::SPI.init();
    sam4l::spi::SPI.enable();

    // Create a virtualized client for SPI system call interface,
    // then the system call capsule
    let syscall_spi_device = static_init!(
        VirtualSpiMasterDevice<'static, sam4l::spi::Spi>,
        VirtualSpiMasterDevice::new(mux_spi, 3),
        48);
    let spi_syscalls = static_init!(
        capsules::spi::Spi<'static, VirtualSpiMasterDevice<'static, sam4l::spi::Spi>>,
        capsules::spi::Spi::new(syscall_spi_device),
        608/8);

    // System call capsule requires static buffers so it can
    // copy from application slices to DMA
    static mut SPI_READ_BUF: [u8; 64] = [0; 64];
    static mut SPI_WRITE_BUF: [u8; 64] = [0; 64];
    spi_syscalls.config_buffers(&mut SPI_READ_BUF, &mut SPI_WRITE_BUF);
    syscall_spi_device.set_client(spi_syscalls);


    // Configure the SI7021, device address 0x40
    let si7021_alarm = static_init!(
        VirtualMuxAlarm<'static, sam4l::ast::Ast>,
        VirtualMuxAlarm::new(mux_alarm),
        24);
    let si7021_i2c = static_init!(I2CDevice, I2CDevice::new(mux_i2c, 0x40), 32);
    let si7021 = static_init!(
        capsules::si7021::SI7021<'static, VirtualMuxAlarm<'static, sam4l::ast::Ast<'static>>>,
        capsules::si7021::SI7021::new(si7021_i2c, si7021_alarm, &mut capsules::si7021::BUFFER),
        36);
    si7021_i2c.set_client(si7021);
    si7021_alarm.set_client(si7021);

    // Create a second virtualized SPI client, for the RF233
    let rf233_spi = static_init!(VirtualSpiMasterDevice<'static, sam4l::spi::Spi>,
                                 VirtualSpiMasterDevice::new(mux_spi, 3),
                                 48);
    // Create the RF233 driver, passing its pins and SPI client
    let rf233: &RF233<'static, VirtualSpiMasterDevice<'static, sam4l::spi::Spi>> =
        static_init!(RF233<'static, VirtualSpiMasterDevice<'static, sam4l::spi::Spi>>,
                             RF233::new(rf233_spi,
                                        &sam4l::gpio::PA[09],    // reset
                                        &sam4l::gpio::PA[10],    // sleep
                                        &sam4l::gpio::PA[08],    // irq
                                        &sam4l::gpio::PA[08]),   // irq_ctl
                                        124);

    sam4l::gpio::PA[08].set_client(rf233);

    // FXOS8700CQ accelerometer
    let fx0_i2c = static_init!(I2CDevice, I2CDevice::new(mux_i2c, 0x1e), 32);
    let fx0 = static_init!(
        capsules::fxos8700_cq::Fxos8700cq<'static>,
        capsules::fxos8700_cq::Fxos8700cq::new(fx0_i2c, &mut capsules::fxos8700_cq::BUF),
        288/8);
    fx0_i2c.set_client(fx0);

    // Clear sensors enable pin to enable sensor rail
    // sam4l::gpio::PC[16].enable_output();
    // sam4l::gpio::PC[16].clear();

    // # ADC

    // Setup ADC
    let adc = static_init!(
        capsules::adc::ADC<'static, sam4l::adc::Adc>,
        capsules::adc::ADC::new(&mut sam4l::adc::ADC),
        160/8);
    sam4l::adc::ADC.set_client(adc);

    // # GPIO
    // set GPIO driver controlling remaining GPIO pins
    let gpio_pins = static_init!(
        [&'static sam4l::gpio::GPIOPin; 8],
        [&sam4l::gpio::PC[31], // P2
         &sam4l::gpio::PC[30], // P3
         &sam4l::gpio::PC[29], // P4
         &sam4l::gpio::PC[28], // P5
         &sam4l::gpio::PC[27], // P6
         &sam4l::gpio::PC[26], // P7
         &sam4l::gpio::PC[25], // P8
         &sam4l::gpio::PC[25]], // Dummy Pin (regular GPIO)
        8 * 4
    );

    let gpio = static_init!(
        capsules::gpio::GPIO<'static, sam4l::gpio::GPIOPin>,
        capsules::gpio::GPIO::new(gpio_pins),
        20);

    for pin in gpio_pins.iter() {
        pin.set_client(gpio);
    }

    // # LEDs
    let led_pins = static_init!(
        [&'static sam4l::gpio::GPIOPin; 1],
        [&sam4l::gpio::PC[10]],
        1 * 4);
    let led = static_init!(
        capsules::led::LED<'static, sam4l::gpio::GPIOPin>,
        capsules::led::LED::new(led_pins, capsules::led::ActivationMode::ActiveHigh),
        96/8);

    // # BUTTONs

    let button_pins = static_init!(
        [&'static sam4l::gpio::GPIOPin; 1],
        [&sam4l::gpio::PC[24]],
        1 * 4);

    let button = static_init!(
        capsules::button::Button<'static, sam4l::gpio::GPIOPin>,
        capsules::button::Button::new(button_pins, kernel::Container::create()),
        96/8);
    for btn in button_pins.iter() {
        btn.set_client(button);
    }

    rf233_spi.set_client(rf233);
    rf233.initialize(&mut RF233_BUF, &mut RF233_REG_WRITE, &mut RF233_REG_READ);

    let radio_capsule = static_init!(
        capsules::radio::RadioDriver<'static,
                                     RF233<'static,
                                           VirtualSpiMasterDevice<'static, sam4l::spi::Spi>>>,
        capsules::radio::RadioDriver::new(rf233),
<<<<<<< HEAD
        88);
    radio_capsule.config_buffer(&mut radio_buf);
    rf233.set_transmit_client(radio_capsule);
    rf233.set_receive_client(radio_capsule, &mut rf233_rx_buf);
    rf233.set_config_client(radio_capsule);
=======
        544/8);
    radio_capsule.config_buffer(&mut RADIO_BUF);
    rf233.set_transmit_client(radio_capsule);
    rf233.set_receive_client(radio_capsule, &mut RF233_RX_BUF);
>>>>>>> 0bb61a53

    let imix = Imix {
        console: console,
        timer: timer,
        gpio: gpio,
        si7021: si7021,
        isl29035: isl29035,
        adc: adc,
        led: led,
        button: button,
        spi: spi_syscalls,
        ipc: kernel::ipc::IPC::new(),
        fxos8700_cq: fx0,
        radio: radio_capsule,
    };

    let mut chip = sam4l::chip::Sam4l::new();

    chip.mpu().enable_mpu();

    rf233.reset();
    rf233.config_set_pan(0xABCD);
    rf233.config_set_address(0x1008);
    rf233.start();
    kernel::main(&imix, &mut chip, load_processes(), &imix.ipc);
}

unsafe fn load_processes() -> &'static mut [Option<kernel::process::Process<'static>>] {
    extern "C" {
        /// Beginning of the ROM region containing app images.
        static _sapps: u8;
    }

    const NUM_PROCS: usize = 2;

    // how should the kernel respond when a process faults
    const FAULT_RESPONSE: kernel::process::FaultResponse = kernel::process::FaultResponse::Panic;

    #[link_section = ".app_memory"]
    static mut APP_MEMORY: [u8; 16384] = [0; 16384];

    static mut PROCESSES: [Option<kernel::process::Process<'static>>; NUM_PROCS] = [None, None];

    let mut apps_in_flash_ptr = &_sapps as *const u8;
    let mut app_memory_ptr = APP_MEMORY.as_mut_ptr();
    let mut app_memory_size = APP_MEMORY.len();
    for i in 0..NUM_PROCS {
        let (process, flash_offset, memory_offset) =
            kernel::process::Process::create(apps_in_flash_ptr,
                                             app_memory_ptr,
                                             app_memory_size,
                                             FAULT_RESPONSE);

        if process.is_none() {
            break;
        }

        PROCESSES[i] = process;
        apps_in_flash_ptr = apps_in_flash_ptr.offset(flash_offset as isize);
        app_memory_ptr = app_memory_ptr.offset(memory_offset as isize);
        app_memory_size -= memory_offset;
    }

    &mut PROCESSES
}<|MERGE_RESOLUTION|>--- conflicted
+++ resolved
@@ -238,7 +238,7 @@
     let spi_syscalls = static_init!(
         capsules::spi::Spi<'static, VirtualSpiMasterDevice<'static, sam4l::spi::Spi>>,
         capsules::spi::Spi::new(syscall_spi_device),
-        608/8);
+        672/8);
 
     // System call capsule requires static buffers so it can
     // copy from application slices to DMA
@@ -355,18 +355,11 @@
                                      RF233<'static,
                                            VirtualSpiMasterDevice<'static, sam4l::spi::Spi>>>,
         capsules::radio::RadioDriver::new(rf233),
-<<<<<<< HEAD
-        88);
-    radio_capsule.config_buffer(&mut radio_buf);
-    rf233.set_transmit_client(radio_capsule);
-    rf233.set_receive_client(radio_capsule, &mut rf233_rx_buf);
-    rf233.set_config_client(radio_capsule);
-=======
-        544/8);
+        704/8);
     radio_capsule.config_buffer(&mut RADIO_BUF);
     rf233.set_transmit_client(radio_capsule);
     rf233.set_receive_client(radio_capsule, &mut RF233_RX_BUF);
->>>>>>> 0bb61a53
+    rf233.set_config_client(radio_capsule);
 
     let imix = Imix {
         console: console,
