//! returncode.rs -- Standard return type for invoking operations, returning
//! success or an error code.
//!
//!  Author: Philip Levis <pal@cs.stanford.edu>
//!  Date: Dec 22, 2016

<<<<<<< HEAD
#[derive(PartialEq, Copy, Clone)]
=======
#[derive(Clone, Copy, PartialEq)]
>>>>>>> f75ea21a
pub enum ReturnCode {
    SuccessWithValue { value: usize }, // Success value must be positive
    SUCCESS,
    FAIL, //.......... Generic failure condition
    EBUSY, //......... Underlying system is busy; retry
    EALREADY, //...... The state requested is already set
    EOFF, //.......... The component is powered down
    ERESERVE, //...... Reservation required before use
    EINVAL, //........ An invalid parameter was passed
    ESIZE, //......... Parameter passed was too large
    ECANCEL, //....... Operation cancelled by a call
    ENOMEM, //........ Memory required not available
    ENOSUPPORT, //.... Operation or command is unsupported
    ENODEVICE, //..... Device does not exist
}

impl From<ReturnCode> for isize {
    fn from(original: ReturnCode) -> isize {
        match original {
            ReturnCode::SuccessWithValue { value } => value as isize,
            ReturnCode::SUCCESS => 0,
            ReturnCode::FAIL => -1,
            ReturnCode::EBUSY => -2,
            ReturnCode::EALREADY => -3,
            ReturnCode::EOFF => -4,
            ReturnCode::ERESERVE => -5,
            ReturnCode::EINVAL => -6,
            ReturnCode::ESIZE => -7,
            ReturnCode::ECANCEL => -8,
            ReturnCode::ENOMEM => -9,
            ReturnCode::ENOSUPPORT => -10,
            ReturnCode::ENODEVICE => -11,
        }
    }
}<|MERGE_RESOLUTION|>--- conflicted
+++ resolved
@@ -4,11 +4,7 @@
 //!  Author: Philip Levis <pal@cs.stanford.edu>
 //!  Date: Dec 22, 2016
 
-<<<<<<< HEAD
-#[derive(PartialEq, Copy, Clone)]
-=======
 #[derive(Clone, Copy, PartialEq)]
->>>>>>> f75ea21a
 pub enum ReturnCode {
     SuccessWithValue { value: usize }, // Success value must be positive
     SUCCESS,
@@ -43,4 +39,24 @@
             ReturnCode::ENODEVICE => -11,
         }
     }
+}
+
+impl From<ReturnCode> for usize {
+    fn from(original: ReturnCode) -> usize {
+        match original {
+            ReturnCode::SuccessWithValue { value } => value as usize,
+            ReturnCode::SUCCESS => 0,
+            ReturnCode::FAIL => 1,
+            ReturnCode::EBUSY => 2,
+            ReturnCode::EALREADY => 3,
+            ReturnCode::EOFF => 4,
+            ReturnCode::ERESERVE => 5,
+            ReturnCode::EINVAL => 6,
+            ReturnCode::ESIZE => 7,
+            ReturnCode::ECANCEL => 8,
+            ReturnCode::ENOMEM => 9,
+            ReturnCode::ENOSUPPORT => 10,
+            ReturnCode::ENODEVICE => 11,
+        }
+    }
 }